#!/usr/bin/env python

import gzip
from os.path import basename
import os
import sys

<<<<<<< HEAD
# output should be named gene.coverage.txt
tsv = os.environ['TSV']
out = os.environ['OUT']

# set coverage thresholds - inherited from Monkol
thresholds = [1, 5, 10, 15, 20, 25, 30, 50, 100]

# open file for processing
with gzip.open(tsv) as t, open(out, 'w') as o:

    # write output file header
    o.write('chrom\tpos\tmean\tmedian\t1\t5\t10\t15\t20\t25\t30\t50\t100\n')
=======
tsv = os.environ['TSV']
out = os.environ['OUT']

# get gene name
gene = basename(tsv).split('.')[0]

with gzip.open(tsv) as t, open(out, 'w') as o:

    # write header
    #o.write('gene\tchrom\tpos\tmean\tmedian\t1\t5\t10\t15\t20\t25\t30\t50\t100\n')
>>>>>>> 8348b5b2
    for line in t:
        line = line.strip().split('\t')
        chrom = line[0]
        pos = line[1]
        n_samples = len(line)
        total_cov = 0
<<<<<<< HEAD
        threshold_counts = [0, 0, 0, 0, 0, 0, 0, 0, 0]

        # add sample coverage to threshold counts where applicable
        for i in xrange(2, n_samples):
            samp_cov = int(line[i])
            total_cov += samp_cov
            for j in xrange(len(thresholds)):
                if samp_cov >= thresholds[j]:
                    threshold_counts[j] += 1

        # get mean and median coverage
=======

        # get mean and median cov
>>>>>>> 8348b5b2
        mean_cov = float(total_cov) / (n_samples - 2)
        sorted_cov = sorted(map(int, line[2:n_samples]))
        n_samples -= 2
        if n_samples % 2 == 1:
            median_cov = sorted_cov[n_samples/2]
        else:
            median_cov = (sorted_cov[(n_samples/2) - 1] + sorted_cov[(n_samples/2)]) / 2

<<<<<<< HEAD
        # convert threshold counts to fraction
        for i in xrange(len(threshold_counts)):
            cov = threshold_counts[i]
            threshold_counts[i] = round(float(cov) / len(sorted_cov), 2)
        o.write('{}\t{}\t{}\t{}\t{}\n'.format(chrom, pos, mean_cov, median_cov, '\t'.join(threshold_counts))
=======
        o.write('{}\t{}\t{}\t{}\t{}\n'.format(gene, chrom, pos, mean_cov, median_cov))
>>>>>>> 8348b5b2
<|MERGE_RESOLUTION|>--- conflicted
+++ resolved
@@ -5,53 +5,25 @@
 import os
 import sys
 
-<<<<<<< HEAD
 # output should be named gene.coverage.txt
-tsv = os.environ['TSV']
-out = os.environ['OUT']
-
-# set coverage thresholds - inherited from Monkol
-thresholds = [1, 5, 10, 15, 20, 25, 30, 50, 100]
-
-# open file for processing
-with gzip.open(tsv) as t, open(out, 'w') as o:
-
-    # write output file header
-    o.write('chrom\tpos\tmean\tmedian\t1\t5\t10\t15\t20\t25\t30\t50\t100\n')
-=======
 tsv = os.environ['TSV']
 out = os.environ['OUT']
 
 # get gene name
 gene = basename(tsv).split('.')[0]
 
+# open file for processing
 with gzip.open(tsv) as t, open(out, 'w') as o:
 
     # write header
     #o.write('gene\tchrom\tpos\tmean\tmedian\t1\t5\t10\t15\t20\t25\t30\t50\t100\n')
->>>>>>> 8348b5b2
     for line in t:
         line = line.strip().split('\t')
         chrom = line[0]
         pos = line[1]
         n_samples = len(line)
         total_cov = 0
-<<<<<<< HEAD
-        threshold_counts = [0, 0, 0, 0, 0, 0, 0, 0, 0]
 
-        # add sample coverage to threshold counts where applicable
-        for i in xrange(2, n_samples):
-            samp_cov = int(line[i])
-            total_cov += samp_cov
-            for j in xrange(len(thresholds)):
-                if samp_cov >= thresholds[j]:
-                    threshold_counts[j] += 1
-
-        # get mean and median coverage
-=======
-
-        # get mean and median cov
->>>>>>> 8348b5b2
         mean_cov = float(total_cov) / (n_samples - 2)
         sorted_cov = sorted(map(int, line[2:n_samples]))
         n_samples -= 2
@@ -60,12 +32,4 @@
         else:
             median_cov = (sorted_cov[(n_samples/2) - 1] + sorted_cov[(n_samples/2)]) / 2
 
-<<<<<<< HEAD
-        # convert threshold counts to fraction
-        for i in xrange(len(threshold_counts)):
-            cov = threshold_counts[i]
-            threshold_counts[i] = round(float(cov) / len(sorted_cov), 2)
-        o.write('{}\t{}\t{}\t{}\t{}\n'.format(chrom, pos, mean_cov, median_cov, '\t'.join(threshold_counts))
-=======
-        o.write('{}\t{}\t{}\t{}\t{}\n'.format(gene, chrom, pos, mean_cov, median_cov))
->>>>>>> 8348b5b2
+        o.write('{}\t{}\t{}\t{}\t{}\n'.format(gene, chrom, pos, mean_cov, median_cov))